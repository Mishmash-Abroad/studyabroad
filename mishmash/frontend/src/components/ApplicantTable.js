--- conflicted
+++ resolved
@@ -145,11 +145,7 @@
                       variant="contained"
                       color="primary"
                       size="small"
-<<<<<<< HEAD
                       onClick={() => navigate(`/apply/${programId}`)}
-=======
-                      onClick={() => navigate(`/applications/${applicant.id}`)}
->>>>>>> 6b417002
                     >
                       View
                     </Button>
