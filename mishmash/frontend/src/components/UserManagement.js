import React, { useState, useEffect } from "react";
import { styled } from "@mui/material/styles";
import {
  Box,
  Table,
  TableBody,
  TableCell,
  TableContainer,
  TableHead,
  TableRow,
  TableSortLabel,
  TextField,
  Button,
  Paper,
  Typography,
  Dialog,
  DialogActions,
  DialogContent,
  DialogContentText,
  DialogTitle,
  IconButton,
  Tooltip,
  Chip
} from "@mui/material";
import { 
  AdminPanelSettings, 
  Person, 
  Storage, 
  Delete,
  ArrowUpward,
  ArrowDownward,
  Link,
  Key,
  AccountCircle,
  SwapVert,
  KeyboardArrowUp,
  KeyboardArrowDown,
  KeyboardArrowLeft,
  KeyboardArrowRight
} from '@mui/icons-material';
import axiosInstance from "../utils/axios";
import ChangePasswordModal from "./ChangePasswordModal";

// Role transition button component
const RoleTransitionButton = ({ user, isCurrentUser, onClick }) => {
  const isSystemAdmin = user.username === "admin";
  const isDisabled = isCurrentUser || isSystemAdmin;
  
  // Get appropriate tooltip message
  const getTooltip = () => {
    if (isSystemAdmin) return "System admin role cannot be changed";
    if (isCurrentUser) return "You cannot change your own role";
    return user.is_admin ? "Demote to User" : "Promote to Admin";
  };
  
  return (
    <Tooltip title={getTooltip()} disableInteractive>
      <span>
        <Box 
          sx={{
            display: 'flex',
            flexDirection: 'row',
            alignItems: 'center',
            justifyContent: 'center',
            p: 0.5,
            border: '1px solid #e0e0e0',
            borderRadius: 1,
            opacity: isDisabled ? 0.5 : 1,
            backgroundColor: isDisabled ? 'rgba(0, 0, 0, 0.04)' : 'transparent',
            cursor: isDisabled ? 'default' : 'pointer',
            '&:hover': {
              backgroundColor: isDisabled ? 'rgba(0, 0, 0, 0.04)' : 'rgba(0, 0, 0, 0.08)'
            }
          }}
          onClick={() => !isDisabled && onClick && onClick(user)}
        >
          {/* Admin Icon */}
          <AdminPanelSettings 
            color={user.is_admin ? "primary" : "disabled"}
            sx={{ 
              fontSize: user.is_admin ? 22 : 16,
              opacity: user.is_admin ? 1 : 0.5
            }}
          />
          
          {/* Transition Arrow */}
          {user.is_admin ? (
            <KeyboardArrowRight 
              color={isDisabled ? "disabled" : "action"} 
              sx={{ fontSize: 16, mx: 0.5, opacity: isDisabled ? 0.5 : 1 }} 
            />
          ) : (
            <KeyboardArrowLeft 
              color={isDisabled ? "disabled" : "action"} 
              sx={{ fontSize: 16, mx: 0.5, opacity: isDisabled ? 0.5 : 1 }} 
            />
          )}
          
          {/* User Icon */}
          <Person 
            color={!user.is_admin ? "primary" : "disabled"}
            sx={{ 
              fontSize: !user.is_admin ? 22 : 16,
              opacity: !user.is_admin ? 1 : 0.5
            }}
          />
        </Box>
      </span>
    </Tooltip>
  );
};

// Styled components to match AdminProgramsTable
const StyledTableCell = styled(TableCell)(({ theme }) => ({
  padding: '4px 8px',
  fontSize: '0.875rem',
}));

const StyledTableHead = styled(TableHead)(({ theme }) => ({
  "& .MuiTableRow-root": {
    backgroundColor: theme.palette.background.default,
    borderBottom: `3px solid ${theme.palette.divider}`,
  },
  "& .MuiTableCell-root": {
    fontWeight: 'bold',
  }
}));

const UserManagement = () => {
    const [users, setUsers] = useState([]);
    const [loading, setLoading] = useState(true);
    const [error, setError] = useState(null);
    const [orderBy, setOrderBy] = useState("username");
    const [order, setOrder] = useState("asc");
    const [confirmDialog, setConfirmDialog] = useState(null);
    const [selectedUser, setSelectedUser] = useState(null);
    const [currentUser, setCurrentUser] = useState(null);
  
  useEffect(() => {
    fetchUsers();
    fetchCurrentUser();
  }, []);

  const fetchCurrentUser = async () => {
    try {
      // Get current user info from localStorage or from API
      const userData = localStorage.getItem('user') 
        ? JSON.parse(localStorage.getItem('user')) 
        : (await axiosInstance.get('/api/users/me/')).data;
      
      setCurrentUser(userData);
    } catch (err) {
      console.error("Error fetching current user:", err);
    }
  };

  const fetchUsers = async () => {
    try {
      setLoading(true);
      const response = await axiosInstance.get("/api/users/");
      setUsers(response.data);
      setError(null);
    } catch (err) {
      console.error("Error fetching users:", err);
      setError("Failed to load users.");
    } finally {
      setLoading(false);
    }
  };

  const handleRequestSort = (property) => {
    const isAsc = orderBy === property && order === "asc";
    setOrder(isAsc ? "desc" : "asc");
    setOrderBy(property);
  };

  const sortedUsers = [...users].sort((a, b) => {
    const valueA = a[orderBy]?.toString().toLowerCase() || "";
    const valueB = b[orderBy]?.toString().toLowerCase() || "";
    return order === "asc" ? valueA.localeCompare(valueB) : valueB.localeCompare(valueA);
  });

  const handlePromoteDemote = async (user) => {
    try {
      const warningResponse = await axiosInstance.get(`/api/users/${user.id}/user_warnings/`);
      const { applications_count, faculty_programs } = warningResponse.data;
  
      if (!user.is_admin) {
        // Promoting to Admin: Applications will be deleted
        setConfirmDialog({
          title: "Warning: Promote to Admin",
          message: `Promoting ${user.display_name} to admin will delete their ${applications_count} submitted applications. Do you wish to proceed?`,
          onConfirm: async () => {
            await axiosInstance.patch(`/api/users/${user.id}/`, { is_admin: true });
            fetchUsers();
            setConfirmDialog(null);
          },
        });
      } else {
        // Demoting from Admin: Remove faculty lead roles
        setConfirmDialog({
          title: "Warning: Demote from Admin",
          message: `Demoting ${user.display_name} from admin will remove them as faculty lead for the following programs: ${faculty_programs.join(", ")}.`,
          onConfirm: async () => {
            await axiosInstance.patch(`/api/users/${user.id}/`, { is_admin: false });
            // await Promise.all(
            //   faculty_programs.map((program) =>
            //     axiosInstance.patch(`/api/programs/${program.id}/`, { faculty_lead: "admin" })
            //   )
            // );
            fetchUsers();
            setConfirmDialog(null);
          },
        });
      }
    } catch (err) {
      console.error("Error fetching user warnings:", err);
    }
  };

  const handleDeleteUser = async (user) => {
    try {
      const warningResponse = await axiosInstance.get(`/api/users/${user.id}/user_warnings/`);
      const { applications_count, faculty_programs } = warningResponse.data;
  
      setConfirmDialog({
        title: "Confirm User Deletion",
        message: `Deleting ${user.display_name} will remove them as faculty lead for ${faculty_programs.length} program(s) and delete their ${applications_count} submitted applications. Proceed?`,
        onConfirm: async () => {
          try {
            await axiosInstance.delete(`/api/users/${user.id}/`);
            fetchUsers();
            setConfirmDialog(null);
          } catch (error) {
            if (error.response && error.response.status === 403) {
              setError(error.response.data.detail || "Cannot delete this user. Operation not permitted.");
            } else {
              setError("Failed to delete user. Please try again.");
            }
            console.error("Error deleting user:", error);
            setConfirmDialog(null);
          }
        },
      });
    } catch (err) {
      console.error("Error fetching user warnings:", err);
      setError("Failed to fetch user information.");
    }
  };

  // Column configuration
  const columns = [
    { id: 'display_name', label: 'Name' },
    { id: 'username', label: 'Username' },
    { id: 'email', label: 'Email' },
    { id: 'is_sso', label: 'Type' },
    { id: 'is_admin', label: 'Role', align: 'center' },
    { id: 'actions', label: 'Actions', sortable: false, align: 'center' }
  ];

  return (
    <Paper sx={{ padding: "20px", marginTop: "20px" }}>
      <Typography variant="h5" gutterBottom>
        User Management
      </Typography>

      {loading && <Typography>Loading users...</Typography>}
      {error && <Typography color="error">{error}</Typography>}

      <TableContainer>
        <Table>
          <StyledTableHead>
            <TableRow>
              {columns.map((column) => (
                <StyledTableCell 
                  key={column.id}
                  align={column.align}
                >
                  {column.sortable !== false ? (
                    <TableSortLabel
                      active={orderBy === column.id}
                      direction={orderBy === column.id ? order : "asc"}
                      onClick={() => handleRequestSort(column.id)}
                    >
                      {column.label}
                    </TableSortLabel>
                  ) : (
                    column.label
                  )}
                </StyledTableCell>
              ))}
            </TableRow>
          </StyledTableHead>
          <TableBody>
            {sortedUsers.map((user) => {
              const isCurrentUser = currentUser && (user.id === currentUser.id || user.username === currentUser.username);
              return (
              <TableRow 
                key={user.id}
                sx={isCurrentUser ? { 
                  backgroundColor: 'rgba(0, 0, 0, 0.04)',
                  '&:hover': { backgroundColor: 'rgba(0, 0, 0, 0.08)' }
                } : {}}
              >
                <StyledTableCell>
                  <Box sx={{ display: 'flex', alignItems: 'center' }}>
                    {isCurrentUser && (
                      <Tooltip title="Current user" disableInteractive>
                        <AccountCircle color="primary" sx={{ mr: 1 }} />
                      </Tooltip>
                    )}
                    {user.display_name}
                  </Box>
                </StyledTableCell>
                <StyledTableCell>{user.username}</StyledTableCell>
                <StyledTableCell>{user.email}</StyledTableCell>
                <StyledTableCell>
                  <Chip
                    icon={user.is_sso ? <Link color="secondary" /> : <Storage color="secondary" />}
                    label={user.is_sso ? "SSO" : "Local"}
                    color="secondary"
                    size="small"
                    variant="outlined"
                  />
                </StyledTableCell>
                <StyledTableCell align="center">
                  <Box sx={{ display: 'flex', justifyContent: 'center', alignItems: 'center', gap: 1 }}>
                    <Chip 
                      icon={user.is_admin ? <AdminPanelSettings /> : <Person />} 
                      label={user.is_admin ? "Admin" : "User"} 
                      color={user.is_admin ? "primary" : "default"}
                      size="small"
                      sx={{ minWidth: 80 }}
                    />
                  </Box>
                </StyledTableCell>
                <StyledTableCell align="center">
                  <Box sx={{ display: "flex", gap: 1, justifyContent: "center" }}>
                    {/* Role transition button */}
                    <RoleTransitionButton 
                      user={user}
                      isCurrentUser={isCurrentUser}
                      onClick={handlePromoteDemote}
                    />

<<<<<<< HEAD
                    {/* Change Password Button (Disabled for SSO) */}
                    {!user.is_sso && (
                    <Button variant="contained" color="primary" onClick={() => setSelectedUser(user)}>
                      Change Password
                    </Button>
                    )}
=======
                    {/* Change Password Button */}
                    <Tooltip title={user.is_sso ? "SSO users use external authentication" : "Change Password"} disableInteractive>
                      <span>
                        <IconButton
                          color="primary"
                          onClick={() => !user.is_sso && setSelectedUser(user)}
                          disabled={user.is_sso}
                          size="small"
                        >
                          <Key />
                        </IconButton>
                      </span>
                    </Tooltip>
>>>>>>> 999f2845

                    {/* Delete Button */}
                    <Tooltip 
                      title={
                        user.username === "admin" 
                          ? "System admin cannot be deleted" 
                          : isCurrentUser
                            ? "You cannot delete your own account"
                            : user.is_sso
                              ? "SSO users cannot be deleted" 
                              : "Delete User"
                      } 
                      disableInteractive
                    >
                      <span>
                        <IconButton
                          color="error"
                          onClick={() => !isCurrentUser && user.username !== "admin" && !user.is_sso && handleDeleteUser(user)}
                          disabled={isCurrentUser || user.username === "admin" || user.is_sso}
                          size="small"
                        >
                          <Delete />
                        </IconButton>
                      </span>
                    </Tooltip>
                  </Box>
                </StyledTableCell>
              </TableRow>
              );
            })}
          </TableBody>
        </Table>
      </TableContainer>

      {/* Confirmation Dialog */}
      {confirmDialog && (
        <Dialog open onClose={() => setConfirmDialog(null)}>
            <DialogTitle>{confirmDialog.title}</DialogTitle>
            <DialogContent>
            <DialogContentText>{confirmDialog.message}</DialogContentText>
            </DialogContent>
            <DialogActions>
            <Button onClick={() => setConfirmDialog(null)}>Cancel</Button>
            <Button onClick={confirmDialog.onConfirm} color="primary">
                Confirm
            </Button>
            </DialogActions>
        </Dialog>
        )}

      {/* Change Password Modal */}
      {selectedUser && <ChangePasswordModal onClose={() => setSelectedUser(null)} userId={selectedUser.id} />}
    </Paper>
  );
};

export default UserManagement;<|MERGE_RESOLUTION|>--- conflicted
+++ resolved
@@ -343,14 +343,6 @@
                       onClick={handlePromoteDemote}
                     />
 
-<<<<<<< HEAD
-                    {/* Change Password Button (Disabled for SSO) */}
-                    {!user.is_sso && (
-                    <Button variant="contained" color="primary" onClick={() => setSelectedUser(user)}>
-                      Change Password
-                    </Button>
-                    )}
-=======
                     {/* Change Password Button */}
                     <Tooltip title={user.is_sso ? "SSO users use external authentication" : "Change Password"} disableInteractive>
                       <span>
@@ -364,7 +356,6 @@
                         </IconButton>
                       </span>
                     </Tooltip>
->>>>>>> 999f2845
 
                     {/* Delete Button */}
                     <Tooltip 
