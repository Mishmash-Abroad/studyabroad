--- conflicted
+++ resolved
@@ -218,8 +218,6 @@
 
   return (
     <Paper sx={{ padding: "20px", marginTop: "20px" }}>
-<<<<<<< HEAD
-=======
       <Box
         sx={{
           display: "flex",
@@ -254,7 +252,6 @@
         </Button>
       </Box>
 
->>>>>>> 6511b300
       <TableContainer>
         <Table
           stickyHeader
