--- conflicted
+++ resolved
@@ -166,8 +166,6 @@
   },
 
   // ---------- SHADOWS ----------
-<<<<<<< HEAD
-=======
   shadows: [
     'none',
     '0 2px 4px rgba(0,0,0,0.05)',
@@ -195,7 +193,6 @@
     '0 46px 48px rgba(0,0,0,0.49)',
     '0 48px 50px rgba(0,0,0,0.51)',
   ],
->>>>>>> c945944d
   customShadows: {
     card: '0 4px 6px rgba(0,0,0,0.1)',
     raised: '0 6px 12px rgba(0,0,0,0.15)',
