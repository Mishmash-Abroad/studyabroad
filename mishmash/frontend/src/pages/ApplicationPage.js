--- conflicted
+++ resolved
@@ -82,15 +82,9 @@
     left: 0,
     right: 0,
     bottom: 0,
-<<<<<<< HEAD
     backgroundColor: 'rgba(0, 0, 0, 0.02)',
     borderRadius: theme.shape.borderRadii.medium,
     pointerEvents: 'none',
-=======
-    backgroundColor: "rgba(0, 0, 0, 0.02)",
-    borderRadius: theme.shape.borderRadius.medium,
-    pointerEvents: "none",
->>>>>>> 5447c53c
   })),
 
   DeadlineContainer: styled(Box)(({ theme }) => ({
