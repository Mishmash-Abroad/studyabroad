--- conflicted
+++ resolved
@@ -110,11 +110,7 @@
         setQuestions(newQuestions);
 
         const blank_questions_responses = newQuestions.map((question) => ({
-<<<<<<< HEAD
           application: application?.id || null,
-=======
-          application: application?.id || 0,
->>>>>>> 901537e5
           question_id: question.id,
           question_text: question.text,
           response_id: 0,
