--- conflicted
+++ resolved
@@ -155,7 +155,6 @@
     setLoading(true);
 //todo : maybe need to change this
     try {
-<<<<<<< HEAD
       // Ensure all required fields are provided
       if (
         !applicationData.date_of_birth ||
@@ -188,12 +187,6 @@
           throw new Error("Issue with updating question responses");
         }
       }
-=======
-      const response = await axios.post(`/apply/${id}/submit/`, {
-        studentName,
-        details,
-      });
->>>>>>> c945944d
 
       // Check for successful response
       if (
