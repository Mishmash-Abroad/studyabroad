--- conflicted
+++ resolved
@@ -18,16 +18,13 @@
 import AnnouncementsBrowser from "../components/AnnouncementsBrowser";
 import UserManagement from "../components/UserManagement";
 import Typography from "@mui/material/Typography";
-<<<<<<< HEAD
 import Dialog from "@mui/material/Dialog";
 import DialogTitle from "@mui/material/DialogTitle";
 import DialogContent from "@mui/material/DialogContent";
 import DialogActions from "@mui/material/DialogActions";
 import Button from "@mui/material/Button";
-=======
 import PartnerProgramForm from "../components/PartnerProgramForm";
 import AdminSiteBranding from "../components/AdminSiteBranding";
->>>>>>> a9959cb6
 
 // -------------------- ROUTE CONFIGURATIONS --------------------
 const ADMIN_ROUTES = [
@@ -202,13 +199,6 @@
   const { user } = useAuth();
   const navigate = useNavigate();
   const location = useLocation();
-<<<<<<< HEAD
-  const [ulinkDialogOpen, setUlinkDialogOpen] = useState(false);
-  const routes =
-    user?.is_admin || user?.is_faculty || user?.is_reviewer
-      ? ADMIN_ROUTES
-      : STUDENT_ROUTES;
-=======
   // logic for choosing the right routes
   // if admin, faculty, reviewer = admin routes
   // if provider partner = partner routes
@@ -220,7 +210,6 @@
     STUDENT_ROUTES
   );
 
->>>>>>> a9959cb6
   // Handle default route
   useEffect(() => {
     // Only adjust the route if user is available
