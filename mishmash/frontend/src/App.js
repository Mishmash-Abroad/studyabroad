import "./App.css";
import React, { useState } from "react";
import { BrowserRouter as Router, Routes, Route, Navigate } from "react-router-dom";
import { AuthProvider } from "./context/AuthContext";
import ProtectedRoute from "./components/ProtectedRoute";
import Dashboard from "./pages/Dashboard";
import HomePage from "./pages/HomePage";
import TopNavBar from "./components/TopNavBar";
import LoginModal from "./components/LoginModal";
import ApplicationPage from "./pages/ApplicationPage";
import AdminAppView from "./components/AdminAppView";

function App() {
  const [showLoginModal, setShowLoginModal] = useState(false);

  return (
    <Router>
      <AuthProvider>
        <TopNavBar onLoginClick={() => setShowLoginModal(true)} />
        <Routes>
          {/* Public Routes */}
          <Route path="/" element={<HomePage />} />
<<<<<<< HEAD
          <Route path="/apply/:program_id" element={<ApplicationPage />} />
=======
          <Route path="/apply/:id" element={<ApplicationPage />} />
          <Route path="/applications/:id" element={<AdminAppView />} />
          <Route path="/apply/:user_id/:program_id" element={<ApplicationPage />} />
>>>>>>> 16592fdf

          {/* Protected Dashboard Route */}
          <Route
            path="/dashboard/*"
            element={
              <ProtectedRoute>
                <Dashboard />
              </ProtectedRoute>
            }
          />
          

          {/* Redirect any other path to Dashboard */}
          <Route path="*" element={<Navigate to="/dashboard" />} />
        </Routes>

        {/* Login Modal */}
        {showLoginModal && <LoginModal onClose={() => setShowLoginModal(false)} />}
      </AuthProvider>
    </Router>
  );
}

export default App;<|MERGE_RESOLUTION|>--- conflicted
+++ resolved
@@ -20,13 +20,8 @@
         <Routes>
           {/* Public Routes */}
           <Route path="/" element={<HomePage />} />
-<<<<<<< HEAD
           <Route path="/apply/:program_id" element={<ApplicationPage />} />
-=======
-          <Route path="/apply/:id" element={<ApplicationPage />} />
           <Route path="/applications/:id" element={<AdminAppView />} />
-          <Route path="/apply/:user_id/:program_id" element={<ApplicationPage />} />
->>>>>>> 16592fdf
 
           {/* Protected Dashboard Route */}
           <Route
