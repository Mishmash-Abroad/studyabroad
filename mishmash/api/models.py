--- conflicted
+++ resolved
@@ -85,17 +85,12 @@
 
 
 class ApplicationResponse(models.Model):
-<<<<<<< HEAD
-    application = models.ForeignKey('Application', on_delete=models.CASCADE, related_name='responses')
-    question = models.ForeignKey('ApplicationQuestion', on_delete=models.CASCADE, default=1)
-=======
     application = models.ForeignKey(
         "Application", on_delete=models.CASCADE, related_name="responses"
     )
     question = models.ForeignKey(
         "ApplicationQuestion", on_delete=models.CASCADE, default=1
     )  # Replace 1 with the ID of an existing ApplicationQuestion
->>>>>>> 0d175bf7
     response = models.TextField(blank=True, default="")
 
     class Meta:
